[package]
name = "sendme"
version = "0.26.0"
edition = "2021"
authors = ["Rüdiger Klaehn <rklaehn@protonmail.com>", "n0 team"]
keywords = ["scp", "sftp", "network", "p2p", "holepunching"]
categories = ["network-programming"]
license = "Apache-2.0 OR MIT"
repository = "https://github.com/n0-computer/sendme"
description = "A cli tool to send directories over the network, with NAT hole punching"
readme = "README.md"

# Sadly this also needs to be updated in .github/workflows/ci.yml
rust-version = "1.81"

[dependencies]
anyhow = "1.0.75"
clap = { version = "4.4.10", features = ["derive"] }
console = "0.15.7"
derive_more = { version = "1.0.0", features = [
    "display",
    "from_str"
] }
# I had some issues with futures-buffered 0.2.9
futures-buffered = "0.2.11"
indicatif = "0.17.7"
iroh-blobs = { version = "0.90" }
iroh = "0.90"
num_cpus = "1.16.0"
rand = "0.8.5"
serde = { version = "1", features = ["derive"] }
tokio = { version = "1.34.0", features = ["full"] }
tracing = "0.1.40"
tracing-subscriber = { version = "0.3.18", features = ["env-filter"] }
walkdir = "2.4.0"
data-encoding = "2.6.0"
n0-future = "0.1.2"
base64 = { version = "0.22.1", optional = true }
hex = "0.4.3"
async-compression = { version = "0.4.25", features = ["tokio", "zstd"], optional = true }
tokio-util = { version = "0.7.15",optional = true }

[dev-dependencies]
duct = "0.13.6"
nix = { version = "0.29", features = ["signal", "process"] }
rand = "0.8.5"
serde_json = "1.0.108"
tempfile = "3.8.1"

[features]
clipboard = ["dep:base64"]
<<<<<<< HEAD
zstd = ["async-compression","tokio-util"]
default = ["clipboard","zstd"]
=======
default = ["clipboard"]

[patch.crates-io]
iroh = { git = "https://github.com/n0-computer/iroh.git", branch = "main" }
iroh-blobs = { git = "https://github.com/n0-computer/iroh-blobs.git", branch = "main" }
>>>>>>> 2662417c
<|MERGE_RESOLUTION|>--- conflicted
+++ resolved
@@ -49,13 +49,9 @@
 
 [features]
 clipboard = ["dep:base64"]
-<<<<<<< HEAD
 zstd = ["async-compression","tokio-util"]
 default = ["clipboard","zstd"]
-=======
-default = ["clipboard"]
 
 [patch.crates-io]
 iroh = { git = "https://github.com/n0-computer/iroh.git", branch = "main" }
-iroh-blobs = { git = "https://github.com/n0-computer/iroh-blobs.git", branch = "main" }
->>>>>>> 2662417c
+iroh-blobs = { git = "https://github.com/n0-computer/iroh-blobs.git", branch = "main" }