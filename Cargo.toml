--- conflicted
+++ resolved
@@ -24,13 +24,8 @@
 # I had some issues with futures-buffered 0.2.9
 futures-buffered = "0.2.11"
 indicatif = "0.17.7"
-<<<<<<< HEAD
 iroh-blobs = { version = "0.93.0" }
 iroh = "0.91.2"
-=======
-iroh-blobs = { version = "0.92" }
-iroh = "0.91"
->>>>>>> 519ef0cf
 num_cpus = "1.16.0"
 rand = "0.8.5"
 serde = { version = "1", features = ["derive"] }
@@ -69,4 +64,8 @@
 codegen-units = 1
 lto = true
 debug = "none"
-strip = true+strip = true
+
+[patch.crates-io]
+iroh-blobs = { git = "https://github.com/n0-computer/iroh-blobs", branch = "main" }
+iroh = { git = "https://github.com/n0-computer/iroh", branch = "main" }