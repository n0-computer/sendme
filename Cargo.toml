--- conflicted
+++ resolved
@@ -24,14 +24,8 @@
 # I had some issues with futures-buffered 0.2.9
 futures-buffered = "0.2.11"
 indicatif = "0.17.7"
-<<<<<<< HEAD
-iroh-blobs = { git = "https://github.com/n0-computer/blobs2" }
-iroh = "0.34"
-=======
-iroh-blobs = { version = "0.35", features = ["net_protocol"] }
-iroh-io = "0.6"
-iroh = "0.35"
->>>>>>> b938e89f
+iroh-blobs = { version = "0.90", git = "https://github.com/n0-computer/iroh-blobs" }
+iroh = "0.90"
 num_cpus = "1.16.0"
 rand = "0.8.5"
 serde = { version = "1", features = ["derive"] }
@@ -42,6 +36,7 @@
 data-encoding = "2.6.0"
 n0-future = "0.1.2"
 arboard = "3.4.1"
+hex = "0.4.3"
 
 [dev-dependencies]
 duct = "0.13.6"
