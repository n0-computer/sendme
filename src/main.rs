--- conflicted
+++ resolved
@@ -1,6 +1,5 @@
 //! Command line arguments.
 
-<<<<<<< HEAD
 use std::{
     collections::BTreeMap,
     fmt::{Display, Formatter},
@@ -10,8 +9,6 @@
     time::Duration,
 };
 
-=======
->>>>>>> b938e89f
 use anyhow::Context;
 use arboard::Clipboard;
 use clap::{
@@ -26,7 +23,7 @@
 };
 use iroh::{
     discovery::{dns::DnsDiscovery, pkarr::PkarrPublisher},
-    Endpoint, NodeAddr, RelayMode, RelayUrl, SecretKey,
+    Endpoint, NodeAddr, RelayMode, RelayUrl, SecretKey, Watcher,
 };
 use iroh_blobs::{
     api::{
@@ -47,20 +44,8 @@
 use n0_future::{task::AbortOnDropHandle, StreamExt};
 use rand::Rng;
 use serde::{Deserialize, Serialize};
-<<<<<<< HEAD
 use tokio::{select, sync::mpsc};
 use tracing::{error, trace};
-=======
-use std::{
-    collections::BTreeMap,
-    fmt::{Display, Formatter},
-    net::{SocketAddrV4, SocketAddrV6},
-    path::{Component, Path, PathBuf},
-    str::FromStr,
-    sync::Arc,
-    time::Duration,
-};
->>>>>>> b938e89f
 use walkdir::WalkDir;
 
 /// Send a file or directory between two machines, using blake3 verified streaming.
@@ -297,6 +282,7 @@
         Err(_) => {
             let key = SecretKey::generate(rand::rngs::OsRng);
             if print {
+                let key = hex::encode(key.to_bytes());
                 eprintln!("using secret key {}", key);
             }
             Ok(key)
@@ -421,7 +407,7 @@
                         mode: ImportMode::TryReference,
                         format: BlobFormat::Raw,
                     });
-                let mut stream = import.stream().await?;
+                let mut stream = import.stream().await;
                 let mut item_size = 0;
                 let temp_tag = loop {
                     let item = stream.next().await.context("import stream ended without a tag")?;
@@ -668,6 +654,7 @@
 async fn send(args: SendArgs) -> anyhow::Result<()> {
     let secret_key = get_or_create_secret(args.common.verbose > 0)?;
     if args.common.show_secret {
+        let secret_key = hex::encode(secret_key.to_bytes());
         eprintln!("using secret key {}", secret_key);
     }
     // create a magicsocket endpoint
@@ -677,7 +664,7 @@
         .relay_mode(args.common.relay.into());
     if args.ticket_type == AddrInfoOptions::Id {
         builder =
-            builder.add_discovery(|secret_key| Some(PkarrPublisher::n0_dns(secret_key.clone())));
+            builder.add_discovery(PkarrPublisher::n0_dns());
     }
     if let Some(addr) = args.common.magic_ipv4_addr {
         builder = builder.bind_addr_v4(addr);
@@ -698,24 +685,8 @@
         std::process::exit(1);
     }
 
-<<<<<<< HEAD
     let mut mp = MultiProgress::new();
     let mp2 = mp.clone();
-=======
-    tokio::fs::create_dir_all(&blobs_data_dir).await?;
-
-    let endpoint = builder.bind().await?;
-    let ps = SendStatus::new();
-    let blobs = Blobs::persistent(&blobs_data_dir)
-        .await?
-        .events(ps.new_client().into())
-        .build(&endpoint);
-
-    let router = iroh::protocol::Router::builder(endpoint)
-        .accept(iroh_blobs::ALPN, blobs.clone())
-        .spawn();
-
->>>>>>> b938e89f
     let path = args.path;
     let path2 = path.clone();
     let blobs_data_dir2 = blobs_data_dir.clone();
@@ -739,8 +710,7 @@
 
         let router = iroh::protocol::Router::builder(endpoint)
             .accept(iroh_blobs::ALPN, blobs.clone())
-            .spawn()
-            .await?;
+            .spawn();
 
         let import_result = import(path2, blobs.store(), &mut mp).await?;
         // wait for the endpoint to figure out its address before making a ticket
@@ -756,7 +726,7 @@
     let hash = *temp_tag.hash();
 
     // make a ticket
-    let mut addr = router.endpoint().node_addr().await?;
+    let mut addr = router.endpoint().node_addr().initialized().await?;
     apply_options(&mut addr, args.ticket_type);
     let ticket = BlobTicket::new(addr, hash, BlobFormat::HashSeq);
     let entry_type = if path.is_file() { "file" } else { "directory" };
@@ -851,19 +821,19 @@
 
 fn show_get_error(e: GetError) -> GetError {
     match &e {
-        GetError::NotFound(_) => {
+        GetError::NotFound { .. } => {
             eprintln!("{}", style("send side no longer has a file").yellow())
         }
-        GetError::RemoteReset(_) => eprintln!("{}", style("remote reset").yellow()),
-        GetError::NoncompliantNode(_) => {
+        GetError::RemoteReset  { .. } => eprintln!("{}", style("remote reset").yellow()),
+        GetError::NoncompliantNode  { .. } => {
             eprintln!("{}", style("non-compliant remote").yellow())
         }
-        GetError::Io(err) => eprintln!(
+        GetError::Io  { source, .. } => eprintln!(
             "{}",
-            style(format!("generic network error: {}", err)).yellow()
+            style(format!("generic network error: {}", source)).yellow()
         ),
-        GetError::BadRequest(_) => eprintln!("{}", style("bad request").yellow()),
-        GetError::LocalFailure(_) => eprintln!("{}", style("local failure").yellow()),
+        GetError::BadRequest  { .. } => eprintln!("{}", style("bad request").yellow()),
+        GetError::LocalFailure  { .. } => eprintln!("{}", style("local failure").yellow()),
     }
     e
 }
@@ -878,7 +848,7 @@
         .relay_mode(args.common.relay.into());
 
     if ticket.node_addr().relay_url.is_none() && ticket.node_addr().direct_addresses.is_empty() {
-        builder = builder.add_discovery(|_| Some(DnsDiscovery::n0_dns()));
+        builder = builder.add_discovery(DnsDiscovery::n0_dns());
     }
     if let Some(addr) = args.common.magic_ipv4_addr {
         builder = builder.bind_addr_v4(addr);
@@ -903,7 +873,7 @@
         mp.set_draw_target(draw_target);
         let hash_and_format = ticket.hash_and_format();
         trace!("computing local");
-        let local = db.download().local(hash_and_format).await?;
+        let local = db.remote().local(hash_and_format).await?;
         trace!("local done");
         let (stats, total_files, payload_size) = if !local.is_complete() {
             trace!("{} not complete", hash_and_format.hash);
@@ -957,8 +927,9 @@
             //     .download()
             //     .fetch(connection, hash_and_format, Some(tx.into()));
             let get = db
-                .download()
-                .execute(connection, local.missing(), Some(tx.into()));
+                .remote()
+                .execute_get(connection, local.missing());
+            // todo: forward to download progress
             let task = tokio::spawn(show_download_progress(
                 mp.clone(),
                 rx,
@@ -967,13 +938,13 @@
             ));
             let stats = get.await.map_err(show_get_error)?;
             task.await.ok();
-            let info = db.download().local(hash_and_format).await?;
+            let info = db.remote().local(hash_and_format).await?;
             assert!(info.is_complete());
             (stats, total_files, payload_size)
         } else {
             println!("{} already complete", hash_and_format.hash);
             let total_files = local.children().unwrap() - 1;
-            let payload_bytes = local.sizes().skip(2).map(Option::unwrap).sum::<u64>();
+            let payload_bytes = 0; // todo local.sizes().skip(2).map(Option::unwrap).sum::<u64>();
             (Stats::default(), total_files, payload_bytes)
         };
         let collection = Collection::load(hash_and_format.hash, db.as_ref()).await?;
