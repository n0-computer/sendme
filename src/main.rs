//! Command line arguments.

use std::{
    collections::BTreeMap,
    fmt::{Display, Formatter},
    net::{SocketAddrV4, SocketAddrV6},
    path::{Component, Path, PathBuf},
    str::FromStr,
    sync::{Arc, Mutex},
    time::{Duration, Instant},
};

use anyhow::Context;
use clap::{
    error::{ContextKind, ErrorKind},
    CommandFactory, Parser, Subcommand,
};
use console::style;
use data_encoding::HEXLOWER;
use futures_buffered::BufferedStreamExt;
use indicatif::{
    HumanBytes, HumanDuration, MultiProgress, ProgressBar, ProgressDrawTarget, ProgressStyle,
};
use iroh::{
    discovery::{dns::DnsDiscovery, pkarr::PkarrPublisher},
    Endpoint, NodeAddr, RelayMode, RelayUrl, SecretKey, Watcher,
};
use iroh_blobs::{
    api::{
        blobs::{
            AddPathOptions, AddProgressItem, ExportMode, ExportOptions, ExportProgressItem,
            ImportMode,
        },
        remote::GetProgressItem,
        Store, TempTag,
    },
    format::collection::Collection,
    get::{request::get_hash_seq_and_sizes, GetError, Stats},
<<<<<<< HEAD
    provider::{
        self,
        events::{ConnectMode, EventMask, EventSender, ProviderMessage, RequestUpdate},
    },
=======
    provider::{self, Event},
>>>>>>> 519ef0cf
    store::fs::FsStore,
    ticket::BlobTicket,
    BlobFormat, BlobsProtocol, Hash,
};
use n0_future::{task::AbortOnDropHandle, StreamExt};
use rand::Rng;
use serde::{Deserialize, Serialize};
use tokio::{select, sync::mpsc};
use tracing::{error, trace};
use walkdir::WalkDir;

/// Send a file or directory between two machines, using blake3 verified streaming.
///
/// For all subcommands, you can specify a secret key using the IROH_SECRET
/// environment variable. If you don't, a random one will be generated.
///
/// You can also specify a port for the magicsocket. If you don't, a random one
/// will be chosen.
#[derive(Parser, Debug)]
#[command(version, about)]
pub struct Args {
    #[clap(subcommand)]
    pub command: Commands,
}

#[derive(Debug, Default, Clone, Copy, PartialEq, Eq)]
pub enum Format {
    #[default]
    Hex,
    Cid,
}

impl FromStr for Format {
    type Err = anyhow::Error;

    fn from_str(s: &str) -> Result<Self, Self::Err> {
        match s.to_ascii_lowercase().as_str() {
            "hex" => Ok(Format::Hex),
            "cid" => Ok(Format::Cid),
            _ => Err(anyhow::anyhow!("invalid format")),
        }
    }
}

impl Display for Format {
    fn fmt(&self, f: &mut Formatter<'_>) -> std::fmt::Result {
        match self {
            Format::Hex => write!(f, "hex"),
            Format::Cid => write!(f, "cid"),
        }
    }
}

fn print_hash(hash: &Hash, format: Format) -> String {
    match format {
        Format::Hex => hash.to_hex().to_string(),
        Format::Cid => hash.to_string(),
    }
}

#[derive(Subcommand, Debug)]
pub enum Commands {
    /// Send a file or directory.
    Send(SendArgs),

    /// Receive a file or directory.
    #[clap(visible_alias = "recv")]
    Receive(ReceiveArgs),
}

#[derive(Parser, Debug)]
pub struct CommonArgs {
    /// The IPv4 address that magicsocket will listen on.
    ///
    /// If None, defaults to a random free port, but it can be useful to specify a fixed
    /// port, e.g. to configure a firewall rule.
    #[clap(long, default_value = None)]
    pub magic_ipv4_addr: Option<SocketAddrV4>,

    /// The IPv6 address that magicsocket will listen on.
    ///
    /// If None, defaults to a random free port, but it can be useful to specify a fixed
    /// port, e.g. to configure a firewall rule.
    #[clap(long, default_value = None)]
    pub magic_ipv6_addr: Option<SocketAddrV6>,

    #[clap(long, default_value_t = Format::Hex)]
    pub format: Format,

    #[clap(short = 'v', long, action = clap::ArgAction::Count)]
    pub verbose: u8,

    /// Suppress progress bars.
    #[clap(long, default_value_t = false)]
    pub no_progress: bool,

    /// The relay URL to use as a home relay,
    ///
    /// Can be set to "disabled" to disable relay servers and "default"
    /// to configure default servers.
    #[clap(long, default_value_t = RelayModeOption::Default)]
    pub relay: RelayModeOption,

    #[clap(long)]
    pub show_secret: bool,
}

/// Available command line options for configuring relays.
#[derive(Clone, Debug)]
pub enum RelayModeOption {
    /// Disables relays altogether.
    Disabled,
    /// Uses the default relay servers.
    Default,
    /// Uses a single, custom relay server by URL.
    Custom(RelayUrl),
}

impl FromStr for RelayModeOption {
    type Err = anyhow::Error;

    fn from_str(s: &str) -> Result<Self, Self::Err> {
        match s {
            "disabled" => Ok(Self::Disabled),
            "default" => Ok(Self::Default),
            _ => Ok(Self::Custom(RelayUrl::from_str(s)?)),
        }
    }
}

impl Display for RelayModeOption {
    fn fmt(&self, f: &mut Formatter<'_>) -> std::fmt::Result {
        match self {
            Self::Disabled => f.write_str("disabled"),
            Self::Default => f.write_str("default"),
            Self::Custom(url) => url.fmt(f),
        }
    }
}

impl From<RelayModeOption> for RelayMode {
    fn from(value: RelayModeOption) -> Self {
        match value {
            RelayModeOption::Disabled => RelayMode::Disabled,
            RelayModeOption::Default => RelayMode::Default,
            RelayModeOption::Custom(url) => RelayMode::Custom(url.into()),
        }
    }
}

#[derive(Parser, Debug)]
pub struct SendArgs {
    /// Path to the file or directory to send.
    ///
    /// The last component of the path will be used as the name of the data
    /// being shared.
    pub path: PathBuf,

    /// What type of ticket to use.
    ///
    /// Use "id" for the shortest type only including the node ID,
    /// "addresses" to only add IP addresses without a relay url,
    /// "relay" to only add a relay address, and leave the option out
    /// to use the biggest type of ticket that includes both relay and
    /// address information.
    ///
    /// Generally, the more information the higher the likelyhood of
    /// a successful connection, but also the bigger a ticket to connect.
    ///
    /// This is most useful for debugging which methods of connection
    /// establishment work well.
    #[clap(long, default_value_t = AddrInfoOptions::RelayAndAddresses)]
    pub ticket_type: AddrInfoOptions,

    #[clap(flatten)]
    pub common: CommonArgs,

    /// Store the receive command in the clipboard.
    #[cfg(feature = "clipboard")]
    #[clap(short = 'c', long)]
    pub clipboard: bool,
}

#[derive(Parser, Debug)]
pub struct ReceiveArgs {
    /// The ticket to use to connect to the sender.
    pub ticket: BlobTicket,

    #[clap(flatten)]
    pub common: CommonArgs,
}

/// Options to configure what is included in a [`NodeAddr`]
#[derive(
    Copy,
    Clone,
    PartialEq,
    Eq,
    Default,
    Debug,
    derive_more::Display,
    derive_more::FromStr,
    Serialize,
    Deserialize,
)]
pub enum AddrInfoOptions {
    /// Only the Node ID is added.
    ///
    /// This usually means that iroh-dns discovery is used to find address information.
    #[default]
    Id,
    /// Includes the Node ID and both the relay URL, and the direct addresses.
    RelayAndAddresses,
    /// Includes the Node ID and the relay URL.
    Relay,
    /// Includes the Node ID and the direct addresses.
    Addresses,
}

fn apply_options(addr: &mut NodeAddr, opts: AddrInfoOptions) {
    match opts {
        AddrInfoOptions::Id => {
            addr.direct_addresses.clear();
            addr.relay_url = None;
        }
        AddrInfoOptions::RelayAndAddresses => {
            // nothing to do
        }
        AddrInfoOptions::Relay => {
            addr.direct_addresses.clear();
        }
        AddrInfoOptions::Addresses => {
            addr.relay_url = None;
        }
    }
}

/// Get the secret key or generate a new one.
///
/// Print the secret key to stderr if it was generated, so the user can save it.
fn get_or_create_secret(print: bool) -> anyhow::Result<SecretKey> {
    match std::env::var("IROH_SECRET") {
        Ok(secret) => SecretKey::from_str(&secret).context("invalid secret"),
        Err(_) => {
            let key = SecretKey::generate(rand::rngs::OsRng);
            if print {
                let key = hex::encode(key.to_bytes());
                eprintln!("using secret key {key}");
            }
            Ok(key)
        }
    }
}

fn validate_path_component(component: &str) -> anyhow::Result<()> {
    anyhow::ensure!(
        !component.contains('/'),
        "path components must not contain the only correct path separator, /"
    );
    Ok(())
}

/// This function converts an already canonicalized path to a string.
///
/// If `must_be_relative` is true, the function will fail if any component of the path is
/// `Component::RootDir`
///
/// This function will also fail if the path is non canonical, i.e. contains
/// `..` or `.`, or if the path components contain any windows or unix path
/// separators.
pub fn canonicalized_path_to_string(
    path: impl AsRef<Path>,
    must_be_relative: bool,
) -> anyhow::Result<String> {
    let mut path_str = String::new();
    let parts = path
        .as_ref()
        .components()
        .filter_map(|c| match c {
            Component::Normal(x) => {
                let c = match x.to_str() {
                    Some(c) => c,
                    None => return Some(Err(anyhow::anyhow!("invalid character in path"))),
                };

                if !c.contains('/') && !c.contains('\\') {
                    Some(Ok(c))
                } else {
                    Some(Err(anyhow::anyhow!("invalid path component {:?}", c)))
                }
            }
            Component::RootDir => {
                if must_be_relative {
                    Some(Err(anyhow::anyhow!("invalid path component {:?}", c)))
                } else {
                    path_str.push('/');
                    None
                }
            }
            _ => Some(Err(anyhow::anyhow!("invalid path component {:?}", c))),
        })
        .collect::<anyhow::Result<Vec<_>>>()?;
    let parts = parts.join("/");
    path_str.push_str(&parts);
    Ok(path_str)
}

/// Import from a file or directory into the database.
///
/// The returned tag always refers to a collection. If the input is a file, this
/// is a collection with a single blob, named like the file.
///
/// If the input is a directory, the collection contains all the files in the
/// directory.
async fn import(
    path: PathBuf,
    db: &Store,
    mp: &mut MultiProgress,
) -> anyhow::Result<(TempTag, u64, Collection)> {
    let parallelism = num_cpus::get();
    let path = path.canonicalize()?;
    anyhow::ensure!(path.exists(), "path {} does not exist", path.display());
    let root = path.parent().context("context get parent")?;
    // walkdir also works for files, so we don't need to special case them
    let files = WalkDir::new(path.clone()).into_iter();
    // flatten the directory structure into a list of (name, path) pairs.
    // ignore symlinks.
    let data_sources: Vec<(String, PathBuf)> = files
        .map(|entry| {
            let entry = entry?;
            if !entry.file_type().is_file() {
                // Skip symlinks. Directories are handled by WalkDir.
                return Ok(None);
            }
            let path = entry.into_path();
            let relative = path.strip_prefix(root)?;
            let name = canonicalized_path_to_string(relative, true)?;
            anyhow::Ok(Some((name, path)))
        })
        .filter_map(Result::transpose)
        .collect::<anyhow::Result<Vec<_>>>()?;
    // import all the files, using num_cpus workers, return names and temp tags
    let op = mp.add(make_import_overall_progress());
    op.set_message(format!("importing {} files", data_sources.len()));
    op.set_length(data_sources.len() as u64);
    let mut names_and_tags = n0_future::stream::iter(data_sources)
        .map(|(name, path)| {
            let db = db.clone();
            let op = op.clone();
            let mp = mp.clone();
            async move {
                op.inc(1);
                let pb = mp.add(make_import_item_progress());
                pb.set_message(format!("copying {name}"));
                let import = db.add_path_with_opts(AddPathOptions {
                    path,
                    mode: ImportMode::TryReference,
                    format: BlobFormat::Raw,
                });
                let mut stream = import.stream().await;
                let mut item_size = 0;
                let temp_tag = loop {
                    let item = stream
                        .next()
                        .await
                        .context("import stream ended without a tag")?;
                    trace!("importing {name} {item:?}");
                    match item {
                        AddProgressItem::Size(size) => {
                            item_size = size;
                            pb.set_length(size);
                        }
                        AddProgressItem::CopyProgress(offset) => {
                            pb.set_position(offset);
                        }
                        AddProgressItem::CopyDone => {
                            pb.set_message(format!("computing outboard {name}"));
                            pb.set_position(0);
                        }
                        AddProgressItem::OutboardProgress(offset) => {
                            pb.set_position(offset);
                        }
                        AddProgressItem::Error(cause) => {
                            pb.finish_and_clear();
                            anyhow::bail!("error importing {}: {}", name, cause);
                        }
                        AddProgressItem::Done(tt) => {
                            pb.finish_and_clear();
                            break tt;
                        }
                    }
                };
                anyhow::Ok((name, temp_tag, item_size))
            }
        })
        .buffered_unordered(parallelism)
        .collect::<Vec<_>>()
        .await
        .into_iter()
        .collect::<anyhow::Result<Vec<_>>>()?;
    op.finish_and_clear();
    names_and_tags.sort_by(|(a, _, _), (b, _, _)| a.cmp(b));
    // total size of all files
    let size = names_and_tags.iter().map(|(_, _, size)| *size).sum::<u64>();
    // collect the (name, hash) tuples into a collection
    // we must also keep the tags around so the data does not get gced.
    let (collection, tags) = names_and_tags
        .into_iter()
        .map(|(name, tag, _)| ((name, *tag.hash()), tag))
        .unzip::<_, _, Collection, Vec<_>>();
    let temp_tag = collection.clone().store(db).await?;
    // now that the collection is stored, we can drop the tags
    // data is protected by the collection
    drop(tags);
    Ok((temp_tag, size, collection))
}

fn get_export_path(root: &Path, name: &str) -> anyhow::Result<PathBuf> {
    let parts = name.split('/');
    let mut path = root.to_path_buf();
    for part in parts {
        validate_path_component(part)?;
        path.push(part);
    }
    Ok(path)
}

async fn export(db: &Store, collection: Collection, mp: &mut MultiProgress) -> anyhow::Result<()> {
    let root = std::env::current_dir()?;
    let op = mp.add(make_export_overall_progress());
    op.set_length(collection.len() as u64);
    for (i, (name, hash)) in collection.iter().enumerate() {
        op.set_position(i as u64);
        let target = get_export_path(&root, name)?;
        if target.exists() {
            eprintln!(
                "target {} already exists. Export stopped.",
                target.display()
            );
            eprintln!("You can remove the file or directory and try again. The download will not be repeated.");
            anyhow::bail!("target {} already exists", target.display());
        }
        let mut stream = db
            .export_with_opts(ExportOptions {
                hash: *hash,
                target,
                mode: ExportMode::Copy,
            })
            .stream()
            .await;
        let pb = mp.add(make_export_item_progress());
        pb.set_message(format!("exporting {name}"));
        while let Some(item) = stream.next().await {
            match item {
                ExportProgressItem::Size(size) => {
                    pb.set_length(size);
                }
                ExportProgressItem::CopyProgress(offset) => {
                    pb.set_position(offset);
                }
                ExportProgressItem::Done => {
                    pb.finish_and_clear();
                }
                ExportProgressItem::Error(cause) => {
                    pb.finish_and_clear();
                    anyhow::bail!("error exporting {}: {}", name, cause);
                }
            }
        }
    }
    op.finish_and_clear();
    Ok(())
}

#[derive(Debug)]
struct PerConnectionProgress {
    main: ProgressBar,
    requests: BTreeMap<u64, ProgressBar>,
}

async fn show_provide_progress(
    mp: MultiProgress,
    mut recv: mpsc::Receiver<ProviderMessage>,
) -> anyhow::Result<()> {
    let connections = Arc::new(Mutex::new(BTreeMap::new()));
    while let Some(item) = recv.recv().await {
        trace!("got event {item:?}");
        match item {
            ProviderMessage::ClientConnectedNotify(msg) => {
                let pb = mp.add(ProgressBar::hidden());
                pb.set_style(
                    indicatif::ProgressStyle::default_bar()
                        .template("{msg}") // Only display the message
                        .unwrap(),
                );
                let node_id = msg.node_id;
                let connection_id = msg.connection_id;
                pb.set_message(format!("{node_id:?} {connection_id}"));
                connections.lock().unwrap().insert(
                    connection_id,
                    PerConnectionProgress {
                        main: pb,
                        requests: BTreeMap::new(),
                    },
                );
            }
            ProviderMessage::ConnectionClosed(msg) => {
                let Some(connection) = connections.lock().unwrap().remove(&msg.connection_id)
                else {
                    error!("got close for unknown connection {}", msg.connection_id);
                    continue;
                };
                for pb in connection.requests.values() {
                    pb.finish_and_clear();
                }
                connection.main.finish_and_clear();
            }
            ProviderMessage::GetRequestReceivedNotify(mut msg) => {
                let pb = mp.add(ProgressBar::hidden());
                pb.set_style(
                    ProgressStyle::with_template(
                        "{msg}{spinner:.green} [{elapsed_precise}] [{wide_bar:.cyan/blue}] {bytes}/{total_bytes}",
                    )?
                    .progress_chars("#>-"),
                );
                let request_id = msg.request_id;
                let connection_id = msg.connection_id;
                let hash = msg.request.hash;
                pb.set_message(format!("{request_id} {hash}"));
                if let Some(connection) = connections.lock().unwrap().get_mut(&connection_id) {
                    connection.requests.insert(request_id, pb.clone());
                } else {
                    error!("got request for unknown connection {connection_id}");
                    continue;
                };
                let connections = connections.clone();
                tokio::spawn(async move {
                    while let Ok(Some(msg)) = msg.rx.recv().await {
                        match msg {
                            RequestUpdate::Started(msg) => {
                                pb.set_message(format!(
                                    "    {} {} {}",
                                    request_id,
                                    msg.index,
                                    hash.fmt_short()
                                ));
                                pb.set_length(msg.size);
                            }
                            RequestUpdate::Progress(msg) => {
                                pb.set_position(msg.end_offset);
                            }
                            RequestUpdate::Completed(_) => {
                                if let Some(msg) =
                                    connections.lock().unwrap().get_mut(&connection_id)
                                {
                                    msg.requests.remove(&request_id);
                                };
                                // todo: show stats and hide after a delay
                                pb.finish_and_clear();
                            }
                            RequestUpdate::Aborted(_) => {
                                if let Some(msg) =
                                    connections.lock().unwrap().get_mut(&connection_id)
                                {
                                    msg.requests.remove(&request_id);
                                };
                                // todo: show stats and hide after a delay
                                pb.finish_and_clear();
                            }
                        }
                    }
                });
            }
            _ => {}
        }
    }
    Ok(())
}

async fn send(args: SendArgs) -> anyhow::Result<()> {
    let secret_key = get_or_create_secret(args.common.verbose > 0)?;
    if args.common.show_secret {
        let secret_key = hex::encode(secret_key.to_bytes());
        eprintln!("using secret key {secret_key}");
    }
    // create a magicsocket endpoint
    let mut builder = Endpoint::builder()
        .alpns(vec![iroh_blobs::protocol::ALPN.to_vec()])
        .secret_key(secret_key)
        .relay_mode(args.common.relay.into());
    if args.ticket_type == AddrInfoOptions::Id {
        builder = builder.add_discovery(PkarrPublisher::n0_dns());
    }
    if let Some(addr) = args.common.magic_ipv4_addr {
        builder = builder.bind_addr_v4(addr);
    }
    if let Some(addr) = args.common.magic_ipv6_addr {
        builder = builder.bind_addr_v6(addr);
    }

    // use a flat store - todo: use a partial in mem store instead
    let suffix = rand::thread_rng().gen::<[u8; 16]>();
    let cwd = std::env::current_dir()?;
    let blobs_data_dir = cwd.join(format!(".sendme-send-{}", HEXLOWER.encode(&suffix)));
    if blobs_data_dir.exists() {
        println!(
            "can not share twice from the same directory: {}",
            cwd.display(),
        );
        std::process::exit(1);
    }

    let mut mp = MultiProgress::new();
    let mp2 = mp.clone();
    let path = args.path;
    let path2 = path.clone();
    let blobs_data_dir2 = blobs_data_dir.clone();
    let (progress_tx, progress_rx) = mpsc::channel(32);
    let progress = AbortOnDropHandle::new(n0_future::task::spawn(show_provide_progress(
        mp2,
        progress_rx,
    )));
    let setup = async move {
        let t0 = Instant::now();
        tokio::fs::create_dir_all(&blobs_data_dir2).await?;

        let endpoint = builder.bind().await?;
        let draw_target = if args.common.no_progress {
            ProgressDrawTarget::hidden()
        } else {
            ProgressDrawTarget::stderr()
        };
        mp.set_draw_target(draw_target);
        let store = FsStore::load(&blobs_data_dir2).await?;
<<<<<<< HEAD
        let blobs = BlobsProtocol::new(
            &store,
            endpoint.clone(),
            Some(EventSender::new(
                progress_tx,
                EventMask {
                    connected: ConnectMode::Notify,
                    get: provider::events::RequestMode::NotifyLog,
                    ..EventMask::DEFAULT
                },
            )),
        );
=======
        let blobs = BlobsProtocol::new(&store, endpoint.clone(), Some(progress_tx));
>>>>>>> 519ef0cf

        let import_result = import(path2, blobs.store(), &mut mp).await?;
        let dt = t0.elapsed();

        let router = iroh::protocol::Router::builder(endpoint)
            .accept(iroh_blobs::ALPN, blobs.clone())
            .spawn();
        // wait for the endpoint to figure out its address before making a ticket
        let _ = router.endpoint().home_relay().initialized().await;
        anyhow::Ok((router, import_result, dt))
    };
    let (router, (temp_tag, size, collection), dt) = select! {
        x = setup => x?,
        _ = tokio::signal::ctrl_c() => {
            std::process::exit(130);
        }
    };
    let hash = *temp_tag.hash();

    // make a ticket
    let mut addr = router.endpoint().node_addr().initialized().await;
    apply_options(&mut addr, args.ticket_type);
    let ticket = BlobTicket::new(addr, hash, BlobFormat::HashSeq);
    let entry_type = if path.is_file() { "file" } else { "directory" };
    println!(
        "imported {} {}, {}, hash {}",
        entry_type,
        path.display(),
        HumanBytes(size),
        print_hash(&hash, args.common.format),
    );
    if args.common.verbose > 1 {
        for (name, hash) in collection.iter() {
            println!("    {} {name}", print_hash(hash, args.common.format));
        }
        println!(
            "{}s, {}/s",
            dt.as_secs_f64(),
            HumanBytes(((size as f64) / dt.as_secs_f64()).floor() as u64)
        );
    }

    println!("to get this data, use");
    println!("sendme receive {ticket}");

    #[cfg(feature = "clipboard")]
    handle_key_press(args.clipboard, ticket);

    tokio::signal::ctrl_c().await?;

    drop(temp_tag);

    println!("shutting down");
    tokio::time::timeout(Duration::from_secs(2), router.shutdown()).await??;
    tokio::fs::remove_dir_all(blobs_data_dir).await?;
    // drop everything that owns blobs to close the progress sender
    drop(router);
    // await progress completion so the progress bar is cleared
    progress.await.ok();

    Ok(())
}

#[cfg(feature = "clipboard")]
fn handle_key_press(set_clipboard: bool, ticket: BlobTicket) {
    use crossterm::{
        event::{Event, EventStream, KeyCode, KeyEvent, KeyEventKind, KeyModifiers},
        terminal::{disable_raw_mode, enable_raw_mode},
    };

    #[cfg(any(unix, windows))]
    use std::io;

    #[cfg(unix)]
    use libc::{raise, SIGINT};

    #[cfg(windows)]
    use windows_sys::Win32::System::Console::{GenerateConsoleCtrlEvent, CTRL_C_EVENT};

    if set_clipboard {
        add_to_clipboard(&ticket);
    }

    let _keyboard = tokio::task::spawn(async move {
        println!("press c to copy command to clipboard, or use the --clipboard argument");

        // `enable_raw_mode` will remember the current terminal mode
        // and restore it when `disable_raw_mode` is called.
        enable_raw_mode().unwrap_or_else(|err| eprintln!("Failed to enable raw mode: {err}"));
        EventStream::new()
            .for_each(move |e| match e {
                Err(err) => eprintln!("Failed to process event: {err}"),
                // c is pressed
                Ok(Event::Key(KeyEvent {
                    code: KeyCode::Char('c'),
                    modifiers: KeyModifiers::NONE,
                    kind: KeyEventKind::Press,
                    ..
                })) => add_to_clipboard(&ticket),
                // Ctrl+c is pressed
                Ok(Event::Key(KeyEvent {
                    code: KeyCode::Char('c'),
                    modifiers: KeyModifiers::CONTROL,
                    kind: KeyEventKind::Press,
                    ..
                })) => {
                    disable_raw_mode()
                        .unwrap_or_else(|e| eprintln!("Failed to disable raw mode: {e}"));

                    #[cfg(unix)]
                    // Safety: Raw syscall to re-send the SIGINT signal to the console.
                    // `raise` returns nonzero for failure.
                    if unsafe { raise(SIGINT) } != 0 {
                        eprintln!("Failed to raise signal: {}", io::Error::last_os_error());
                    }

                    #[cfg(windows)]
                    // Safety: Raw syscall to re-send the `CTRL_C_EVENT` to the console.
                    // `GenerateConsoleCtrlEvent` returns 0 for failure.
                    if unsafe { GenerateConsoleCtrlEvent(CTRL_C_EVENT, 0) } == 0 {
                        eprintln!(
                            "Failed to generate console event: {}",
                            io::Error::last_os_error()
                        );
                    }
                }
                _ => {}
            })
            .await
    });
}

#[cfg(feature = "clipboard")]
fn add_to_clipboard(ticket: &BlobTicket) {
    use std::io::stdout;

    use crossterm::{clipboard::CopyToClipboard, execute};

    execute!(
        stdout(),
        CopyToClipboard::to_clipboard_from(format!("sendme receive {ticket}"))
    )
    .unwrap_or_else(|e| eprintln!("Failed to copy to clipboard: {e}"));
}

const TICK_MS: u64 = 250;

fn make_import_overall_progress() -> ProgressBar {
    let pb = ProgressBar::hidden();
    pb.enable_steady_tick(std::time::Duration::from_millis(TICK_MS));
    pb.set_style(
        ProgressStyle::with_template(
            "{msg}{spinner:.green} [{elapsed_precise}] [{wide_bar:.cyan/blue}] {pos}/{len}",
        )
        .unwrap()
        .progress_chars("#>-"),
    );
    pb
}

fn make_import_item_progress() -> ProgressBar {
    let pb = ProgressBar::hidden();
    pb.enable_steady_tick(std::time::Duration::from_millis(TICK_MS));
    pb.set_style(
        ProgressStyle::with_template("{msg}{spinner:.green} XXXX [{elapsed_precise}] [{wide_bar:.cyan/blue}] {bytes}/{total_bytes}")
            .unwrap()
            .progress_chars("#>-"),
    );
    pb
}

fn make_connect_progress() -> ProgressBar {
    let pb = ProgressBar::hidden();
    pb.set_style(
        ProgressStyle::with_template("{prefix}{spinner:.green} Connecting ... [{elapsed_precise}]")
            .unwrap(),
    );
    pb.set_prefix(format!("{} ", style("[1/4]").bold().dim()));
    pb.enable_steady_tick(Duration::from_millis(TICK_MS));
    pb
}

fn make_get_sizes_progress() -> ProgressBar {
    let pb = ProgressBar::hidden();
    pb.set_style(
        ProgressStyle::with_template(
            "{prefix}{spinner:.green} Getting sizes... [{elapsed_precise}]",
        )
        .unwrap(),
    );
    pb.set_prefix(format!("{} ", style("[2/4]").bold().dim()));
    pb.enable_steady_tick(Duration::from_millis(TICK_MS));
    pb
}

fn make_download_progress() -> ProgressBar {
    let pb = ProgressBar::hidden();
    pb.enable_steady_tick(std::time::Duration::from_millis(TICK_MS));
    pb.set_style(
        ProgressStyle::with_template("{prefix}{spinner:.green}{msg} [{elapsed_precise}] [{wide_bar:.cyan/blue}] {bytes}/{total_bytes} {binary_bytes_per_sec}")
            .unwrap()
            .progress_chars("#>-"),
    );
    pb.set_prefix(format!("{} ", style("[3/4]").bold().dim()));
    pb.set_message("Downloading ...".to_string());
    pb
}

fn make_export_overall_progress() -> ProgressBar {
    let pb = ProgressBar::hidden();
    pb.enable_steady_tick(std::time::Duration::from_millis(TICK_MS));
    pb.set_style(
        ProgressStyle::with_template("{prefix}{msg}{spinner:.green} [{elapsed_precise}] [{wide_bar:.cyan/blue}] {human_pos}/{human_len} {per_sec}")
            .unwrap()
            .progress_chars("#>-"),
    );
    pb.set_prefix(format!("{}", style("[4/4]").bold().dim()));
    pb
}

fn make_export_item_progress() -> ProgressBar {
    let pb = ProgressBar::hidden();
    pb.enable_steady_tick(std::time::Duration::from_millis(100));
    pb.set_style(
        ProgressStyle::with_template(
            "{msg}{spinner:.green} [{elapsed_precise}] [{wide_bar:.cyan/blue}] {bytes}/{total_bytes}",
        )
        .unwrap()
        .progress_chars("#>-"),
    );
    pb
}

pub async fn show_download_progress(
    mp: MultiProgress,
    mut recv: mpsc::Receiver<u64>,
    local_size: u64,
    total_size: u64,
) -> anyhow::Result<()> {
    let op = mp.add(make_download_progress());
    op.set_length(total_size);
    while let Some(offset) = recv.recv().await {
        op.set_position(local_size + offset);
    }
    op.finish_and_clear();
    Ok(())
}

fn show_get_error(e: GetError) -> GetError {
    match &e {
        GetError::NotFound { .. } => {
            eprintln!("{}", style("send side no longer has a file").yellow())
        }
        GetError::RemoteReset { .. } => eprintln!("{}", style("remote reset").yellow()),
        GetError::NoncompliantNode { .. } => {
            eprintln!("{}", style("non-compliant remote").yellow())
        }
        GetError::Io { source, .. } => eprintln!(
            "{}",
            style(format!("generic network error: {source}")).yellow()
        ),
        GetError::BadRequest { .. } => eprintln!("{}", style("bad request").yellow()),
        GetError::LocalFailure { source, .. } => {
            eprintln!("{} {source:?}", style("local failure").yellow())
        }
    }
    e
}

async fn receive(args: ReceiveArgs) -> anyhow::Result<()> {
    let ticket = args.ticket;
    let addr = ticket.node_addr().clone();
    let secret_key = get_or_create_secret(args.common.verbose > 0)?;
    let mut builder = Endpoint::builder()
        .alpns(vec![])
        .secret_key(secret_key)
        .relay_mode(args.common.relay.into());

    if ticket.node_addr().relay_url.is_none() && ticket.node_addr().direct_addresses.is_empty() {
        builder = builder.add_discovery(DnsDiscovery::n0_dns());
    }
    if let Some(addr) = args.common.magic_ipv4_addr {
        builder = builder.bind_addr_v4(addr);
    }
    if let Some(addr) = args.common.magic_ipv6_addr {
        builder = builder.bind_addr_v6(addr);
    }
    let endpoint = builder.bind().await?;
    let dir_name = format!(".sendme-recv-{}", ticket.hash().to_hex());
    let iroh_data_dir = std::env::current_dir()?.join(dir_name);
    let db = iroh_blobs::store::fs::FsStore::load(&iroh_data_dir).await?;
    let db2 = db.clone();
    trace!("load done!");
    let fut = async move {
        trace!("running");
        let mut mp: MultiProgress = MultiProgress::new();
        let draw_target = if args.common.no_progress {
            ProgressDrawTarget::hidden()
        } else {
            ProgressDrawTarget::stderr()
        };
        mp.set_draw_target(draw_target);
        let hash_and_format = ticket.hash_and_format();
        trace!("computing local");
        let local = db.remote().local(hash_and_format).await?;
        trace!("local done");
        let (stats, total_files, payload_size) = if !local.is_complete() {
            trace!("{} not complete", hash_and_format.hash);
            let cp = mp.add(make_connect_progress());
            let connection = endpoint.connect(addr, iroh_blobs::protocol::ALPN).await?;
            cp.finish_and_clear();
            let sp = mp.add(make_get_sizes_progress());
            let (_hash_seq, sizes) =
                get_hash_seq_and_sizes(&connection, &hash_and_format.hash, 1024 * 1024 * 32, None)
                    .await
                    .map_err(show_get_error)?;
            sp.finish_and_clear();
            let total_size = sizes.iter().copied().sum::<u64>();
            let payload_size = sizes.iter().skip(2).copied().sum::<u64>();
            let total_files = (sizes.len().saturating_sub(1)) as u64;
            eprintln!(
                "getting collection {} {} files, {}",
                print_hash(&ticket.hash(), args.common.format),
                total_files,
                HumanBytes(payload_size)
            );
            // print the details of the collection only in verbose mode
            if args.common.verbose > 0 {
                eprintln!(
                    "getting {} blobs in total, {}",
                    total_files + 1,
                    HumanBytes(total_size)
                );
            }
            let (tx, rx) = mpsc::channel(32);
            let local_size = local.local_bytes();
            let get = db.remote().execute_get(connection, local.missing());
            let task = tokio::spawn(show_download_progress(
                mp.clone(),
                rx,
                local_size,
                total_size,
            ));
            // let mut stream = get.stream();
            let mut stats = Stats::default();
            let mut stream = get.stream();
            while let Some(item) = stream.next().await {
                trace!("got item {item:?}");
                match item {
                    GetProgressItem::Progress(offset) => {
                        tx.send(offset).await.ok();
                    }
                    GetProgressItem::Done(value) => {
                        stats = value;
                        break;
                    }
                    GetProgressItem::Error(cause) => {
                        anyhow::bail!(show_get_error(cause));
                    }
                }
            }
            drop(tx);
            task.await.ok();
            (stats, total_files, payload_size)
        } else {
            println!("{} already complete", hash_and_format.hash);
            let total_files = local.children().unwrap() - 1;
            let payload_bytes = 0; // todo local.sizes().skip(2).map(Option::unwrap).sum::<u64>();
            (Stats::default(), total_files, payload_bytes)
        };
        let collection = Collection::load(hash_and_format.hash, db.as_ref()).await?;
        if args.common.verbose > 1 {
            for (name, hash) in collection.iter() {
                println!("    {} {name}", print_hash(hash, args.common.format));
            }
        }
        if let Some((name, _)) = collection.iter().next() {
            if let Some(first) = name.split('/').next() {
                println!("exporting to {first}");
            }
        }
        export(&db, collection, &mut mp).await?;
        anyhow::Ok((total_files, payload_size, stats))
    };
    let (total_files, payload_size, stats) = select! {
        x = fut => match x {
            Ok(x) => x,
            Err(e) => {
                // make sure we shutdown the db before exiting
                db2.shutdown().await?;
                eprintln!("error: {e}");
                std::process::exit(1);
            }
        },
        _ = tokio::signal::ctrl_c() => {
            db2.shutdown().await?;
            std::process::exit(130);
        }
    };
    tokio::fs::remove_dir_all(iroh_data_dir).await?;
    if args.common.verbose > 0 {
        println!(
            "downloaded {} files, {}. took {} ({}/s)",
            total_files,
            HumanBytes(payload_size),
            HumanDuration(stats.elapsed),
            HumanBytes((stats.total_bytes_read() as f64 / stats.elapsed.as_secs_f64()) as u64),
        );
    }
    Ok(())
}

#[tokio::main]
async fn main() -> anyhow::Result<()> {
    tracing_subscriber::fmt::init();
    let args = match Args::try_parse() {
        Ok(args) => args,
        Err(cause) => {
            if let Some(text) = cause.get(ContextKind::InvalidSubcommand) {
                eprintln!("{} \"{}\"\n", ErrorKind::InvalidSubcommand, text);
                eprintln!("Available subcommands are");
                for cmd in Args::command().get_subcommands() {
                    eprintln!("    {}", style(cmd.get_name()).bold());
                }
                std::process::exit(1);
            } else {
                cause.exit();
            }
        }
    };
    let res = match args.command {
        Commands::Send(args) => send(args).await,
        Commands::Receive(args) => receive(args).await,
    };
    if let Err(e) = &res {
        eprintln!("{e}");
    }
    match res {
        Ok(()) => std::process::exit(0),
        Err(_) => std::process::exit(1),
    }
}<|MERGE_RESOLUTION|>--- conflicted
+++ resolved
@@ -36,14 +36,10 @@
     },
     format::collection::Collection,
     get::{request::get_hash_seq_and_sizes, GetError, Stats},
-<<<<<<< HEAD
     provider::{
         self,
         events::{ConnectMode, EventMask, EventSender, ProviderMessage, RequestUpdate},
     },
-=======
-    provider::{self, Event},
->>>>>>> 519ef0cf
     store::fs::FsStore,
     ticket::BlobTicket,
     BlobFormat, BlobsProtocol, Hash,
@@ -678,7 +674,6 @@
         };
         mp.set_draw_target(draw_target);
         let store = FsStore::load(&blobs_data_dir2).await?;
-<<<<<<< HEAD
         let blobs = BlobsProtocol::new(
             &store,
             endpoint.clone(),
@@ -691,9 +686,6 @@
                 },
             )),
         );
-=======
-        let blobs = BlobsProtocol::new(&store, endpoint.clone(), Some(progress_tx));
->>>>>>> 519ef0cf
 
         let import_result = import(path2, blobs.store(), &mut mp).await?;
         let dt = t0.elapsed();
