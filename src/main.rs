//! Command line arguments.

use anyhow::Context;
use arboard::Clipboard;
use clap::{
    error::{ContextKind, ErrorKind},
    CommandFactory, Parser, Subcommand,
};
use console::{style, Key, Term};
use data_encoding::HEXLOWER;
use futures_buffered::BufferedStreamExt;
use indicatif::{
    HumanBytes, HumanDuration, MultiProgress, ProgressBar, ProgressDrawTarget, ProgressStyle,
};
use iroh::{
    discovery::{dns::DnsDiscovery, pkarr::PkarrPublisher},
    Endpoint, NodeAddr, RelayMap, RelayMode, RelayUrl, SecretKey,
};
use iroh_blobs::{
    format::collection::Collection,
    get::{
        db::DownloadProgress,
        fsm::{AtBlobHeaderNextError, DecodeError},
        request::get_hash_seq_and_sizes,
    },
    net_protocol::Blobs,
    provider::{self, CustomEventSender},
    store::{ExportMode, ImportMode, ImportProgress},
    ticket::BlobTicket,
    BlobFormat, Hash, HashAndFormat, TempTag,
};
use n0_future::{future::Boxed, StreamExt};
use rand::Rng;
use serde::{Deserialize, Serialize};
use std::{
    collections::BTreeMap,
    fmt::{Display, Formatter},
    net::{SocketAddrV4, SocketAddrV6},
    path::{Component, Path, PathBuf},
    str::FromStr,
    sync::Arc,
    time::Duration,
};
use tokio::io::{self, AsyncBufReadExt, BufReader};
use tokio::task;
use walkdir::WalkDir;

/// Send a file or directory between two machines, using blake3 verified streaming.
///
/// For all subcommands, you can specify a secret key using the IROH_SECRET
/// environment variable. If you don't, a random one will be generated.
///
/// You can also specify a port for the magicsocket. If you don't, a random one
/// will be chosen.
#[derive(Parser, Debug)]
#[command(version, about)]
pub struct Args {
    #[clap(subcommand)]
    pub command: Commands,
}

#[derive(Debug, Default, Clone, Copy, PartialEq, Eq)]
pub enum Format {
    #[default]
    Hex,
    Cid,
}

impl FromStr for Format {
    type Err = anyhow::Error;

    fn from_str(s: &str) -> Result<Self, Self::Err> {
        match s.to_ascii_lowercase().as_str() {
            "hex" => Ok(Format::Hex),
            "cid" => Ok(Format::Cid),
            _ => Err(anyhow::anyhow!("invalid format")),
        }
    }
}

impl Display for Format {
    fn fmt(&self, f: &mut Formatter<'_>) -> std::fmt::Result {
        match self {
            Format::Hex => write!(f, "hex"),
            Format::Cid => write!(f, "cid"),
        }
    }
}

fn print_hash(hash: &Hash, format: Format) -> String {
    match format {
        Format::Hex => hash.to_hex().to_string(),
        Format::Cid => hash.to_string(),
    }
}

#[derive(Subcommand, Debug)]
pub enum Commands {
    /// Send a file or directory.
    Send(SendArgs),

    /// Receive a file or directory.
    Receive(ReceiveArgs),
}

#[derive(Parser, Debug)]
pub struct CommonArgs {
    /// The IPv4 address that magicsocket will listen on.
    ///
    /// If None, defaults to a random free port, but it can be useful to specify a fixed
    /// port, e.g. to configure a firewall rule.
    #[clap(long, default_value = None)]
    pub magic_ipv4_addr: Option<SocketAddrV4>,

    /// The IPv6 address that magicsocket will listen on.
    ///
    /// If None, defaults to a random free port, but it can be useful to specify a fixed
    /// port, e.g. to configure a firewall rule.
    #[clap(long, default_value = None)]
    pub magic_ipv6_addr: Option<SocketAddrV6>,

    #[clap(long, default_value_t = Format::Hex)]
    pub format: Format,

    #[clap(short = 'v', long, action = clap::ArgAction::Count)]
    pub verbose: u8,

    /// The relay URL to use as a home relay,
    ///
    /// Can be set to "disabled" to disable relay servers and "default"
    /// to configure default servers.
    #[clap(long, default_value_t = RelayModeOption::Default)]
    pub relay: RelayModeOption,
}

/// Available command line options for configuring relays.
#[derive(Clone, Debug)]
pub enum RelayModeOption {
    /// Disables relays altogether.
    Disabled,
    /// Uses the default relay servers.
    Default,
    /// Uses a single, custom relay server by URL.
    Custom(RelayUrl),
}

impl FromStr for RelayModeOption {
    type Err = anyhow::Error;

    fn from_str(s: &str) -> Result<Self, Self::Err> {
        match s {
            "disabled" => Ok(Self::Disabled),
            "default" => Ok(Self::Default),
            _ => Ok(Self::Custom(RelayUrl::from_str(s)?)),
        }
    }
}

impl Display for RelayModeOption {
    fn fmt(&self, f: &mut Formatter<'_>) -> std::fmt::Result {
        match self {
            Self::Disabled => f.write_str("disabled"),
            Self::Default => f.write_str("default"),
            Self::Custom(url) => url.fmt(f),
        }
    }
}

impl From<RelayModeOption> for RelayMode {
    fn from(value: RelayModeOption) -> Self {
        match value {
            RelayModeOption::Disabled => RelayMode::Disabled,
            RelayModeOption::Default => RelayMode::Default,
            RelayModeOption::Custom(url) => RelayMode::Custom(RelayMap::from_url(url)),
        }
    }
}

#[derive(Parser, Debug)]
pub struct SendArgs {
    /// Path to the file or directory to send.
    ///
    /// The last component of the path will be used as the name of the data
    /// being shared.
    pub path: PathBuf,

    /// What type of ticket to use.
    ///
    /// Use "id" for the shortest type only including the node ID,
    /// "addresses" to only add IP addresses without a relay url,
    /// "relay" to only add a relay address, and leave the option out
    /// to use the biggest type of ticket that includes both relay and
    /// address information.
    ///
    /// Generally, the more information the higher the likelyhood of
    /// a successful connection, but also the bigger a ticket to connect.
    ///
    /// This is most useful for debugging which methods of connection
    /// establishment work well.
    #[clap(long, default_value_t = AddrInfoOptions::RelayAndAddresses)]
    pub ticket_type: AddrInfoOptions,

    #[clap(flatten)]
    pub common: CommonArgs,

    /// Store the receive command in the clipboard.
<<<<<<< HEAD
    #[clap(short = 'c', long, action = clap::ArgAction::Count)]
    pub clipboard: u8,
=======
    #[clap(short = 'c', long)]
    pub clipboard: bool,
>>>>>>> ad2d2eb7
}

#[derive(Parser, Debug)]
pub struct ReceiveArgs {
    /// The ticket to use to connect to the sender.
    pub ticket: BlobTicket,

    #[clap(flatten)]
    pub common: CommonArgs,
}

/// Options to configure what is included in a [`NodeAddr`]
#[derive(
    Copy,
    Clone,
    PartialEq,
    Eq,
    Default,
    Debug,
    derive_more::Display,
    derive_more::FromStr,
    Serialize,
    Deserialize,
)]
pub enum AddrInfoOptions {
    /// Only the Node ID is added.
    ///
    /// This usually means that iroh-dns discovery is used to find address information.
    #[default]
    Id,
    /// Includes the Node ID and both the relay URL, and the direct addresses.
    RelayAndAddresses,
    /// Includes the Node ID and the relay URL.
    Relay,
    /// Includes the Node ID and the direct addresses.
    Addresses,
}

fn apply_options(addr: &mut NodeAddr, opts: AddrInfoOptions) {
    match opts {
        AddrInfoOptions::Id => {
            addr.direct_addresses.clear();
            addr.relay_url = None;
        }
        AddrInfoOptions::RelayAndAddresses => {
            // nothing to do
        }
        AddrInfoOptions::Relay => {
            addr.direct_addresses.clear();
        }
        AddrInfoOptions::Addresses => {
            addr.relay_url = None;
        }
    }
}

/// Get the secret key or generate a new one.
///
/// Print the secret key to stderr if it was generated, so the user can save it.
fn get_or_create_secret(print: bool) -> anyhow::Result<SecretKey> {
    match std::env::var("IROH_SECRET") {
        Ok(secret) => SecretKey::from_str(&secret).context("invalid secret"),
        Err(_) => {
            let key = SecretKey::generate(rand::rngs::OsRng);
            if print {
                eprintln!("using secret key {}", key);
            }
            Ok(key)
        }
    }
}

fn validate_path_component(component: &str) -> anyhow::Result<()> {
    anyhow::ensure!(
        !component.contains('/'),
        "path components must not contain the only correct path separator, /"
    );
    Ok(())
}

/// This function converts an already canonicalized path to a string.
///
/// If `must_be_relative` is true, the function will fail if any component of the path is
/// `Component::RootDir`
///
/// This function will also fail if the path is non canonical, i.e. contains
/// `..` or `.`, or if the path components contain any windows or unix path
/// separators.
pub fn canonicalized_path_to_string(
    path: impl AsRef<Path>,
    must_be_relative: bool,
) -> anyhow::Result<String> {
    let mut path_str = String::new();
    let parts = path
        .as_ref()
        .components()
        .filter_map(|c| match c {
            Component::Normal(x) => {
                let c = match x.to_str() {
                    Some(c) => c,
                    None => return Some(Err(anyhow::anyhow!("invalid character in path"))),
                };

                if !c.contains('/') && !c.contains('\\') {
                    Some(Ok(c))
                } else {
                    Some(Err(anyhow::anyhow!("invalid path component {:?}", c)))
                }
            }
            Component::RootDir => {
                if must_be_relative {
                    Some(Err(anyhow::anyhow!("invalid path component {:?}", c)))
                } else {
                    path_str.push('/');
                    None
                }
            }
            _ => Some(Err(anyhow::anyhow!("invalid path component {:?}", c))),
        })
        .collect::<anyhow::Result<Vec<_>>>()?;
    let parts = parts.join("/");
    path_str.push_str(&parts);
    Ok(path_str)
}

pub async fn show_ingest_progress(
    recv: async_channel::Receiver<ImportProgress>,
) -> anyhow::Result<()> {
    let mp = MultiProgress::new();
    mp.set_draw_target(ProgressDrawTarget::stderr());
    let op = mp.add(ProgressBar::hidden());
    op.set_style(
        ProgressStyle::default_spinner().template("{spinner:.green} [{elapsed_precise}] {msg}")?,
    );
    // op.set_message(format!("{} Ingesting ...\n", style("[1/2]").bold().dim()));
    // op.set_length(total_files);
    let mut names = BTreeMap::new();
    let mut sizes = BTreeMap::new();
    let mut pbs = BTreeMap::new();
    loop {
        let event = recv.recv().await;
        match event {
            Ok(ImportProgress::Found { id, name }) => {
                names.insert(id, name);
            }
            Ok(ImportProgress::Size { id, size }) => {
                sizes.insert(id, size);
                let total_size = sizes.values().sum::<u64>();
                op.set_message(format!(
                    "{} Ingesting {} files, {}\n",
                    style("[1/2]").bold().dim(),
                    sizes.len(),
                    HumanBytes(total_size)
                ));
                let name = names.get(&id).cloned().unwrap_or_default();
                let pb = mp.add(ProgressBar::hidden());
                pb.set_style(ProgressStyle::with_template(
                    "{msg}{spinner:.green} [{elapsed_precise}] [{wide_bar:.cyan/blue}] {bytes}/{total_bytes}",
                )?.progress_chars("#>-"));
                pb.set_message(format!("{} {}", style("[2/2]").bold().dim(), name));
                pb.set_length(size);
                pbs.insert(id, pb);
            }
            Ok(ImportProgress::OutboardProgress { id, offset }) => {
                if let Some(pb) = pbs.get(&id) {
                    pb.set_position(offset);
                }
            }
            Ok(ImportProgress::OutboardDone { id, .. }) => {
                // you are not guaranteed to get any OutboardProgress
                if let Some(pb) = pbs.remove(&id) {
                    pb.finish_and_clear();
                }
            }
            Ok(ImportProgress::CopyProgress { .. }) => {
                // we are not copying anything
            }
            Err(e) => {
                op.set_message(format!("Error receiving progress: {e}"));
                break;
            }
        }
    }
    op.finish_and_clear();
    Ok(())
}

/// Import from a file or directory into the database.
///
/// The returned tag always refers to a collection. If the input is a file, this
/// is a collection with a single blob, named like the file.
///
/// If the input is a directory, the collection contains all the files in the
/// directory.
async fn import(
    path: PathBuf,
    db: impl iroh_blobs::store::Store,
) -> anyhow::Result<(TempTag, u64, Collection)> {
    let path = path.canonicalize()?;
    anyhow::ensure!(path.exists(), "path {} does not exist", path.display());
    let root = path.parent().context("context get parent")?;
    // walkdir also works for files, so we don't need to special case them
    let files = WalkDir::new(path.clone()).into_iter();
    // flatten the directory structure into a list of (name, path) pairs.
    // ignore symlinks.
    let data_sources: Vec<(String, PathBuf)> = files
        .map(|entry| {
            let entry = entry?;
            if !entry.file_type().is_file() {
                // Skip symlinks. Directories are handled by WalkDir.
                return Ok(None);
            }
            let path = entry.into_path();
            let relative = path.strip_prefix(root)?;
            let name = canonicalized_path_to_string(relative, true)?;
            anyhow::Ok(Some((name, path)))
        })
        .filter_map(Result::transpose)
        .collect::<anyhow::Result<Vec<_>>>()?;
    let (send, recv) = async_channel::bounded(32);
    let progress = iroh_blobs::util::progress::AsyncChannelProgressSender::new(send);
    let show_progress = tokio::spawn(show_ingest_progress(recv));
    // import all the files, using num_cpus workers, return names and temp tags
    let mut names_and_tags = futures_lite::stream::iter(data_sources)
        .map(|(name, path)| {
            let db = db.clone();
            let progress = progress.clone();
            async move {
                let (temp_tag, file_size) = db
                    .import_file(path, ImportMode::TryReference, BlobFormat::Raw, progress)
                    .await?;
                anyhow::Ok((name, temp_tag, file_size))
            }
        })
        .buffered_unordered(num_cpus::get())
        .collect::<Vec<_>>()
        .await
        .into_iter()
        .collect::<anyhow::Result<Vec<_>>>()?;
    drop(progress);
    names_and_tags.sort_by(|(a, _, _), (b, _, _)| a.cmp(b));
    // total size of all files
    let size = names_and_tags.iter().map(|(_, _, size)| *size).sum::<u64>();
    // collect the (name, hash) tuples into a collection
    // we must also keep the tags around so the data does not get gced.
    let (collection, tags) = names_and_tags
        .into_iter()
        .map(|(name, tag, _)| ((name, *tag.hash()), tag))
        .unzip::<_, _, Collection, Vec<_>>();
    let temp_tag = collection.clone().store(&db).await?;
    // now that the collection is stored, we can drop the tags
    // data is protected by the collection
    drop(tags);
    show_progress.await??;
    Ok((temp_tag, size, collection))
}

fn get_export_path(root: &Path, name: &str) -> anyhow::Result<PathBuf> {
    let parts = name.split('/');
    let mut path = root.to_path_buf();
    for part in parts {
        validate_path_component(part)?;
        path.push(part);
    }
    Ok(path)
}

async fn export(db: impl iroh_blobs::store::Store, collection: Collection) -> anyhow::Result<()> {
    let root = std::env::current_dir()?;
    for (name, hash) in collection.iter() {
        let target = get_export_path(&root, name)?;
        if target.exists() {
            eprintln!(
                "target {} already exists. Export stopped.",
                target.display()
            );
            eprintln!("You can remove the file or directory and try again. The download will not be repeated.");
            anyhow::bail!("target {} already exists", target.display());
        }
        db.export(
            *hash,
            target,
            ExportMode::TryReference,
            Box::new(move |_position| Ok(())),
        )
        .await?;
    }
    Ok(())
}

#[derive(Debug, Clone)]
struct SendStatus {
    /// the multiprogress bar
    mp: MultiProgress,
}

impl SendStatus {
    fn new() -> Self {
        let mp = MultiProgress::new();
        mp.set_draw_target(ProgressDrawTarget::stderr());
        Self { mp }
    }

    fn new_client(&self) -> ClientStatus {
        let current = self.mp.add(ProgressBar::hidden());
        current.set_style(
            ProgressStyle::default_spinner()
                .template("{spinner:.green} [{elapsed_precise}] {msg}")
                .unwrap(),
        );
        current.enable_steady_tick(Duration::from_millis(100));
        current.set_message("waiting for requests");
        ClientStatus {
            current: current.into(),
        }
    }
}

#[derive(Debug, Clone)]
struct ClientStatus {
    current: Arc<ProgressBar>,
}

impl Drop for ClientStatus {
    fn drop(&mut self) {
        if Arc::strong_count(&self.current) == 1 {
            self.current.finish_and_clear();
        }
    }
}

impl CustomEventSender for ClientStatus {
    fn send(&self, event: iroh_blobs::provider::Event) -> Boxed<()> {
        self.try_send(event);
        Box::pin(std::future::ready(()))
    }

    fn try_send(&self, event: provider::Event) {
        tracing::info!("{:?}", event);
        let msg = match event {
            provider::Event::ClientConnected { connection_id } => {
                Some(format!("{} got connection", connection_id))
            }
            provider::Event::TransferBlobCompleted {
                connection_id,
                hash,
                index,
                size,
                ..
            } => Some(format!(
                "{} transfer blob completed {} {} {}",
                connection_id,
                hash,
                index,
                HumanBytes(size)
            )),
            provider::Event::TransferCompleted {
                connection_id,
                stats,
                ..
            } => Some(format!(
                "{} transfer completed {} {}",
                connection_id,
                stats.send.write_bytes.size,
                HumanDuration(stats.send.write_bytes.stats.duration)
            )),
            provider::Event::TransferAborted { connection_id, .. } => {
                Some(format!("{} transfer completed", connection_id))
            }
            _ => None,
        };
        if let Some(msg) = msg {
            self.current.set_message(msg);
        }
    }
}

async fn send(args: SendArgs) -> anyhow::Result<()> {
    let secret_key = get_or_create_secret(args.common.verbose > 0)?;
    // create a magicsocket endpoint
    let mut builder = Endpoint::builder()
        .alpns(vec![iroh_blobs::protocol::ALPN.to_vec()])
        .secret_key(secret_key)
        .relay_mode(args.common.relay.into());
    if args.ticket_type == AddrInfoOptions::Id {
        builder =
            builder.add_discovery(|secret_key| Some(PkarrPublisher::n0_dns(secret_key.clone())));
    }
    if let Some(addr) = args.common.magic_ipv4_addr {
        builder = builder.bind_addr_v4(addr);
    }
    if let Some(addr) = args.common.magic_ipv6_addr {
        builder = builder.bind_addr_v6(addr);
    }

    // use a flat store - todo: use a partial in mem store instead
    let suffix = rand::thread_rng().gen::<[u8; 16]>();
    let cwd = std::env::current_dir()?;
    let blobs_data_dir = cwd.join(format!(".sendme-send-{}", HEXLOWER.encode(&suffix)));
    if blobs_data_dir.exists() {
        println!(
            "can not share twice from the same directory: {}",
            cwd.display(),
        );
        std::process::exit(1);
    }

    tokio::fs::create_dir_all(&blobs_data_dir).await?;

    let endpoint = builder.bind().await?;
    let ps = SendStatus::new();
    let blobs = Blobs::persistent(&blobs_data_dir)
        .await?
        .events(ps.new_client().into())
        .build(&endpoint);

    let router = iroh::protocol::Router::builder(endpoint)
        .accept(iroh_blobs::ALPN, blobs.clone())
        .spawn()
        .await?;

    let path = args.path;
    let (temp_tag, size, collection) = import(path.clone(), blobs.store().clone()).await?;
    let hash = *temp_tag.hash();

    // wait for the endpoint to figure out its address before making a ticket
    let _ = router.endpoint().home_relay().initialized().await?;

    // make a ticket
    let mut addr = router.endpoint().node_addr().await?;
    apply_options(&mut addr, args.ticket_type);
    let ticket = BlobTicket::new(addr, hash, BlobFormat::HashSeq)?;
    let entry_type = if path.is_file() { "file" } else { "directory" };
    println!(
        "imported {} {}, {}, hash {}",
        entry_type,
        path.display(),
        HumanBytes(size),
        print_hash(&hash, args.common.format)
    );
    if args.common.verbose > 0 {
        for (name, hash) in collection.iter() {
            println!("    {} {name}", print_hash(hash, args.common.format));
        }
    }

    let command = format!("sendme receive {ticket}");
    println!("to get this data, use");
<<<<<<< HEAD
    println!("{}", command);
    println!("Press C+Enter to copy the command to the clipboard.");
    // Add command to the clipboard
    if args.clipboard > 0 {
        copy_to_clipboard(command.clone().as_str());
    }

    task::spawn(listen_for_clipboard_command(command.clone()));
=======
    println!();
    println!("sendme receive {}", ticket);
    println!();
>>>>>>> ad2d2eb7

    // Add command to the clipboard
    if args.clipboard {
        add_to_clipboard(&ticket);
        // Wait for exit
        tokio::signal::ctrl_c().await?;
    } else {
        let keyboard = tokio::task::spawn_blocking(move || {
            let term = Term::stdout();
            println!("press c to copy command to clipboard, or use the --clipboard argument");
            loop {
                match term.read_key() {
                    Ok(Key::Char('c')) => {
                        add_to_clipboard(&ticket);
                    }
                    // Wait for exit
                    Ok(Key::CtrlC) => {
                        break;
                    }
                    _ => (),
                }
            }
        });
        keyboard.await?;
    }

    drop(temp_tag);

    println!("shutting down");
    tokio::time::timeout(Duration::from_secs(2), router.shutdown()).await??;
    tokio::fs::remove_dir_all(blobs_data_dir).await?;

    Ok(())
}

<<<<<<< HEAD
fn copy_to_clipboard(ticket: &str) {
=======
fn add_to_clipboard(ticket: &BlobTicket) {
>>>>>>> ad2d2eb7
    let clipboard = Clipboard::new();
    match clipboard {
        Ok(mut clip) => {
            if let Err(e) = clip.set_text(format!("sendme receive {}", ticket)) {
                eprintln!("Could not add to clipboard: {}", e);
            } else {
<<<<<<< HEAD
                println!("Command copied to clipboard.");
=======
                println!("Command added to clipboard.")
>>>>>>> ad2d2eb7
            }
        }
        Err(e) => eprintln!("Could not access clipboard: {}", e),
    }
}

<<<<<<< HEAD
async fn listen_for_clipboard_command(command: String) {
    let stdin = io::stdin();
    let mut reader = BufReader::new(stdin).lines();
    while let Ok(Some(line)) = reader.next_line().await {
        if line.trim().eq_ignore_ascii_case("C") {
            copy_to_clipboard(&command);
        }
    }
}

=======
>>>>>>> ad2d2eb7
fn make_download_progress() -> ProgressBar {
    let pb = ProgressBar::hidden();
    pb.enable_steady_tick(std::time::Duration::from_millis(100));
    pb.set_style(
        ProgressStyle::with_template(
            "{msg}{spinner:.green} [{elapsed_precise}] [{wide_bar:.cyan/blue}] {bytes}/{total_bytes} {binary_bytes_per_sec}",
        )
        .unwrap()
        .progress_chars("#>-"),
    );
    pb
}

pub async fn show_download_progress(
    recv: async_channel::Receiver<DownloadProgress>,
    total_size: u64,
) -> anyhow::Result<()> {
    let mp = MultiProgress::new();
    mp.set_draw_target(ProgressDrawTarget::stderr());
    let op = mp.add(make_download_progress());
    op.set_message(format!("{} Connecting ...\n", style("[1/3]").bold().dim()));
    let mut total_done = 0;
    let mut sizes = BTreeMap::new();
    loop {
        let x = recv.recv().await;
        match x {
            Ok(DownloadProgress::Connected) => {
                op.set_message(format!("{} Requesting ...\n", style("[2/3]").bold().dim()));
            }
            Ok(DownloadProgress::FoundHashSeq { children, .. }) => {
                op.set_message(format!(
                    "{} Downloading {} blob(s)\n",
                    style("[3/3]").bold().dim(),
                    children + 1,
                ));
                op.set_length(total_size);
                op.reset();
            }
            Ok(DownloadProgress::Found { id, size, .. }) => {
                sizes.insert(id, size);
            }
            Ok(DownloadProgress::Progress { offset, .. }) => {
                op.set_position(total_done + offset);
            }
            Ok(DownloadProgress::Done { id }) => {
                total_done += sizes.remove(&id).unwrap_or_default();
            }
            Ok(DownloadProgress::AllDone(stats)) => {
                op.finish_and_clear();
                eprintln!(
                    "Transferred {} in {}, {}/s",
                    HumanBytes(stats.bytes_read),
                    HumanDuration(stats.elapsed),
                    HumanBytes((stats.bytes_read as f64 / stats.elapsed.as_secs_f64()) as u64)
                );
                break;
            }
            Ok(DownloadProgress::Abort(e)) => {
                anyhow::bail!("download aborted: {e:?}");
            }
            Err(e) => {
                anyhow::bail!("error reading progress: {e:?}");
            }
            _ => {}
        }
    }
    Ok(())
}

fn show_get_error(e: anyhow::Error) -> anyhow::Error {
    if let Some(err) = e.downcast_ref::<DecodeError>() {
        match err {
            DecodeError::NotFound => {
                eprintln!("{}", style("send side no longer has a file").yellow())
            }
            DecodeError::LeafNotFound(_) | DecodeError::ParentNotFound(_) => eprintln!(
                "{}",
                style("send side no longer has part of a file").yellow()
            ),
            DecodeError::Io(err) => eprintln!(
                "{}",
                style(format!("generic network error: {}", err)).yellow()
            ),
            DecodeError::Read(err) => eprintln!(
                "{}",
                style(format!("error reading data from quinn: {}", err)).yellow()
            ),
            DecodeError::LeafHashMismatch(_) | DecodeError::ParentHashMismatch(_) => {
                eprintln!("{}", style("send side sent wrong data").red())
            }
        };
    } else if let Some(header_error) = e.downcast_ref::<AtBlobHeaderNextError>() {
        // TODO(iroh-bytes): get_to_db should have a concrete error type so you don't have to guess
        match header_error {
            AtBlobHeaderNextError::Io(err) => eprintln!(
                "{}",
                style(format!("generic network error: {}", err)).yellow()
            ),
            AtBlobHeaderNextError::Read(err) => eprintln!(
                "{}",
                style(format!("error reading data from quinn: {}", err)).yellow()
            ),
            AtBlobHeaderNextError::NotFound => {
                eprintln!("{}", style("send side no longer has a file").yellow())
            }
        };
    } else {
        eprintln!(
            "{}",
            style(format!("generic error: {:?}", e.root_cause())).red()
        );
    }
    e
}

async fn receive(args: ReceiveArgs) -> anyhow::Result<()> {
    let ticket = args.ticket;
    let addr = ticket.node_addr().clone();
    let secret_key = get_or_create_secret(args.common.verbose > 0)?;
    let mut builder = Endpoint::builder()
        .alpns(vec![])
        .secret_key(secret_key)
        .relay_mode(args.common.relay.into());

    if ticket.node_addr().relay_url.is_none() && ticket.node_addr().direct_addresses.is_empty() {
        builder = builder.add_discovery(|_| Some(DnsDiscovery::n0_dns()));
    }
    if let Some(addr) = args.common.magic_ipv4_addr {
        builder = builder.bind_addr_v4(addr);
    }
    if let Some(addr) = args.common.magic_ipv6_addr {
        builder = builder.bind_addr_v6(addr);
    }
    let endpoint = builder.bind().await?;
    let dir_name = format!(".sendme-get-{}", ticket.hash().to_hex());
    let iroh_data_dir = std::env::current_dir()?.join(dir_name);
    let db = iroh_blobs::store::fs::Store::load(&iroh_data_dir).await?;
    let mp = MultiProgress::new();
    let connect_progress = mp.add(ProgressBar::hidden());
    connect_progress.set_draw_target(ProgressDrawTarget::stderr());
    connect_progress.set_style(ProgressStyle::default_spinner());
    connect_progress.set_message(format!("connecting to {}", addr.node_id));
    let connection = endpoint.connect(addr, iroh_blobs::protocol::ALPN).await?;
    let hash_and_format = HashAndFormat {
        hash: ticket.hash(),
        format: ticket.format(),
    };
    connect_progress.finish_and_clear();
    let (send, recv) = async_channel::bounded(32);
    let progress = iroh_blobs::util::progress::AsyncChannelProgressSender::new(send);
    let (_hash_seq, sizes) =
        get_hash_seq_and_sizes(&connection, &hash_and_format.hash, 1024 * 1024 * 32)
            .await
            .map_err(show_get_error)?;
    let total_size = sizes.iter().sum::<u64>();
    let total_files = sizes.len().saturating_sub(1);
    let payload_size = sizes.iter().skip(1).sum::<u64>();
    eprintln!(
        "getting collection {} {} files, {}",
        print_hash(&ticket.hash(), args.common.format),
        total_files,
        HumanBytes(payload_size)
    );
    // print the details of the collection only in verbose mode
    if args.common.verbose > 0 {
        eprintln!(
            "getting {} blobs in total, {}",
            sizes.len(),
            HumanBytes(total_size)
        );
    }
    let _task = tokio::spawn(show_download_progress(recv, total_size));
    let get_conn = || async move { Ok(connection) };
    let stats = iroh_blobs::get::db::get_to_db(&db, get_conn, &hash_and_format, progress)
        .await
        .map_err(|e| show_get_error(anyhow::anyhow!(e)))?;
    let collection = Collection::load_db(&db, &hash_and_format.hash).await?;
    if args.common.verbose > 0 {
        for (name, hash) in collection.iter() {
            println!("    {} {name}", print_hash(hash, args.common.format));
        }
    }
    if let Some((name, _)) = collection.iter().next() {
        if let Some(first) = name.split('/').next() {
            println!("downloading to: {};", first);
        }
    }
    export(db, collection).await?;
    tokio::fs::remove_dir_all(iroh_data_dir).await?;
    if args.common.verbose > 0 {
        println!(
            "downloaded {} files, {}. took {} ({}/s)",
            total_files,
            HumanBytes(payload_size),
            HumanDuration(stats.elapsed),
            HumanBytes((stats.bytes_read as f64 / stats.elapsed.as_secs_f64()) as u64),
        );
    }
    Ok(())
}

#[tokio::main]
async fn main() -> anyhow::Result<()> {
    tracing_subscriber::fmt::init();
    let args = match Args::try_parse() {
        Ok(args) => args,
        Err(cause) => {
            if let Some(text) = cause.get(ContextKind::InvalidSubcommand) {
                eprintln!("{} \"{}\"\n", ErrorKind::InvalidSubcommand, text);
                eprintln!("Available subcommands are");
                for cmd in Args::command().get_subcommands() {
                    eprintln!("    {}", style(cmd.get_name()).bold());
                }
                std::process::exit(1);
            } else {
                cause.exit();
            }
        }
    };
    let res = match args.command {
        Commands::Send(args) => send(args).await,
        Commands::Receive(args) => receive(args).await,
    };
    if let Err(e) = &res {
        eprintln!("{e}");
    }
    match res {
        Ok(()) => std::process::exit(0),
        Err(_) => std::process::exit(1),
    }
}<|MERGE_RESOLUTION|>--- conflicted
+++ resolved
@@ -41,8 +41,6 @@
     sync::Arc,
     time::Duration,
 };
-use tokio::io::{self, AsyncBufReadExt, BufReader};
-use tokio::task;
 use walkdir::WalkDir;
 
 /// Send a file or directory between two machines, using blake3 verified streaming.
@@ -204,13 +202,8 @@
     pub common: CommonArgs,
 
     /// Store the receive command in the clipboard.
-<<<<<<< HEAD
-    #[clap(short = 'c', long, action = clap::ArgAction::Count)]
-    pub clipboard: u8,
-=======
     #[clap(short = 'c', long)]
     pub clipboard: bool,
->>>>>>> ad2d2eb7
 }
 
 #[derive(Parser, Debug)]
@@ -657,47 +650,25 @@
         }
     }
 
-    let command = format!("sendme receive {ticket}");
     println!("to get this data, use");
-<<<<<<< HEAD
-    println!("{}", command);
-    println!("Press C+Enter to copy the command to the clipboard.");
-    // Add command to the clipboard
-    if args.clipboard > 0 {
-        copy_to_clipboard(command.clone().as_str());
-    }
-
-    task::spawn(listen_for_clipboard_command(command.clone()));
-=======
-    println!();
     println!("sendme receive {}", ticket);
-    println!();
->>>>>>> ad2d2eb7
 
     // Add command to the clipboard
     if args.clipboard {
         add_to_clipboard(&ticket);
-        // Wait for exit
-        tokio::signal::ctrl_c().await?;
-    } else {
-        let keyboard = tokio::task::spawn_blocking(move || {
-            let term = Term::stdout();
-            println!("press c to copy command to clipboard, or use the --clipboard argument");
-            loop {
-                match term.read_key() {
-                    Ok(Key::Char('c')) => {
-                        add_to_clipboard(&ticket);
-                    }
-                    // Wait for exit
-                    Ok(Key::CtrlC) => {
-                        break;
-                    }
-                    _ => (),
-                }
-            }
-        });
-        keyboard.await?;
-    }
+    }
+
+    let _keyboard = tokio::task::spawn(async move {
+        let term = Term::stdout();
+        println!("press c to copy command to clipboard, or use the --clipboard argument");
+        loop {
+            if let Ok(Key::Char('c')) = term.read_key() {
+                add_to_clipboard(&ticket);
+            }
+        }
+    });
+
+    tokio::signal::ctrl_c().await?;
 
     drop(temp_tag);
 
@@ -708,41 +679,20 @@
     Ok(())
 }
 
-<<<<<<< HEAD
-fn copy_to_clipboard(ticket: &str) {
-=======
 fn add_to_clipboard(ticket: &BlobTicket) {
->>>>>>> ad2d2eb7
     let clipboard = Clipboard::new();
     match clipboard {
         Ok(mut clip) => {
             if let Err(e) = clip.set_text(format!("sendme receive {}", ticket)) {
                 eprintln!("Could not add to clipboard: {}", e);
             } else {
-<<<<<<< HEAD
-                println!("Command copied to clipboard.");
-=======
                 println!("Command added to clipboard.")
->>>>>>> ad2d2eb7
             }
         }
         Err(e) => eprintln!("Could not access clipboard: {}", e),
     }
 }
 
-<<<<<<< HEAD
-async fn listen_for_clipboard_command(command: String) {
-    let stdin = io::stdin();
-    let mut reader = BufReader::new(stdin).lines();
-    while let Ok(Some(line)) = reader.next_line().await {
-        if line.trim().eq_ignore_ascii_case("C") {
-            copy_to_clipboard(&command);
-        }
-    }
-}
-
-=======
->>>>>>> ad2d2eb7
 fn make_download_progress() -> ProgressBar {
     let pb = ProgressBar::hidden();
     pb.enable_steady_tick(std::time::Duration::from_millis(100));
